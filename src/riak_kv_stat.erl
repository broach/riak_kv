--- conflicted
+++ resolved
@@ -108,14 +108,9 @@
     Rep = do_register_stat(Name, Type),
     {reply, Rep, State}.
 
-<<<<<<< HEAD
-handle_cast({update, Arg}, State) ->
-    do_update(Arg),
-    {noreply, State};
+
 handle_cast(stop, State) ->
     {stop, normal, State};
-=======
->>>>>>> a865e5ac
 handle_cast(_Req, State) ->
     {noreply, State}.
 
